--- conflicted
+++ resolved
@@ -22,10 +22,6 @@
     subclass will be the class collected in the PluginRegistry, and should
     contain references to any other resources required within the module.
     """
-<<<<<<< HEAD
-    __metaclass__ = PluginRegistry
-=======
->>>>>>> 37b855a4
 
 
 class PluginManager(object):
