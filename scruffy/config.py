"""
Config
------

Classes for loading and accessing configuration data.
"""
<<<<<<< HEAD
from six import string_types

=======
from __future__ import unicode_literals
>>>>>>> cca90984
import copy
import os
import ast
import yaml
import re

from six import string_types
from .file import File


class ConfigNode(object):
    """
    Represents a Scruffy config object.

    Can be accessed as a dictionary, like this:

        >>> config['top-level-section']['second-level-property']

    Or as a dictionary with a key path, like this:

        >>> config['top_level_section.second_level_property']

    Or as an object, like this:

        >>> config.top_level_section.second_level_property
    """
    def __init__(self, data={}, defaults={}, root=None, path=None):
        super(ConfigNode, self).__init__()
        self._root = root
        if not self._root:
            self._root = self
        self._path = path
        self._defaults = defaults
        self._data = copy.deepcopy(self._defaults)
        self.update(data)

    def __getitem__(self, key):
        c = self._child(key)
        v = c._get_value()
        if type(v) in [dict, list, type(None)]:
            return c
        else:
            return v

    def __setitem__(self, key, value):
        container, last = self._child(key)._resolve_path(create=True)
        container[last] = value

    def __getattr__(self, key):
        return self[key]

    def __setattr__(self, key, value):
        if key.startswith("_"):
            super(ConfigNode, self).__setattr__(key, value)
        else:
            self[key] = value

    def __str__(self):
        return str(self._get_value())

    def __repr__(self):
        return str(self._get_value())

    def __int__(self):
        return int(self._get_value())

    def __float__(self):
        return float(self._get_value())

    def __lt__(self, other):
        return self._get_value() < other

    def __le__(self, other):
        return self._get_value() <= other

    def __eq__(self, other):
        return self._get_value() == other

    def __ne__(self, other):
        return self._get_value() != other

    def __gt__(self, other):
        return self._get_value() > other

    def __ge__(self, other):
        return self._get_value() >= other

    def __contains__(self, key):
        return key in self._get_value()

    def __nonzero__(self):
        return self._get_value() != None

    def __bool__(self):
        return self._get_value() != None

    def items(self):
        return self._get_value().items()

    def keys(self):
        return self._get_value().keys()

    def __iter__(self):
        return self._get_value().__iter__()

    def _child(self, path):
        """
        Return a ConfigNode object representing a child node with the specified
        relative path.
        """
        if self._path:
            path = '{}.{}'.format(self._path, path)
        return ConfigNode(root=self._root, path=path)

    def _resolve_path(self, create=False):
        """
        Returns a tuple of a reference to the last container in the path, and
        the last component in the key path.

        For example, with a self._value like this:

        {
            'thing': {
                'another': {
                    'some_leaf': 5,
                    'one_more': {
                        'other_leaf': 'x'
                    }
                }
            }
        }

        And a self._path of: 'thing.another.some_leaf'

        This will return a tuple of a reference to the 'another' dict, and
        'some_leaf', allowing the setter and casting methods to directly access
        the item referred to by the key path.
        """
        # Split up the key path
        if isinstance(self._path, string_types):
            key_path = self._path.split('.')
        else:
            key_path = [self._path]

        # Start at the root node
        node = self._root._data
        nodes = [self._root._data]

        # Traverse along key path
        while len(key_path):
            # Get the next key in the key path
            key = key_path.pop(0)

            # See if the test could be an int for array access, if so assume it is
            try:
                key = int(key)
            except:
                pass

            # If the next level doesn't exist, create it
            if create:
                if type(node) == dict and key not in node:
                    node[key] = {}
                elif type(node) == list and type(key) == int and len(node) < key:
                    node.append([None for i in range(key-len(node))])

            # Store the last node and traverse down the hierarchy
            nodes.append(node)
            try:
                node = node[key]
            except TypeError:
                if type(key) == int:
                    raise IndexError(key)
                else:
                    raise KeyError(key)

        return (nodes[-1], key)

    def _get_value(self):
        """
        Get the value represented by this node.
        """
        if self._path:
            try:
                container, last = self._resolve_path()
                return container[last]
            except KeyError:
                return None
            except IndexError:
                return None
        else:
            return self._data

    def update(self, data={}, options={}):
        """
        Update the configuration with new data.

        This can be passed either or both `data` and `options`.

        `options` is a dict of keypath/value pairs like this (similar to
        CherryPy's config mechanism:

            >>> c.update(options={
            ...     'server.port': 8080,
            ...     'server.host': 'localhost',
            ...     'admin.email': 'admin@lol'
            ... })

        `data` is a dict of actual config data, like this:

            >>> c.update(data={
            ...     'server': {
            ...         'port': 8080,
            ...         'host': 'localhost'
            ...     },
            ...     'admin': {
            ...         'email': 'admin@lol'
            ...     }
            ... })
        """
        # Handle an update with a set of options like CherryPy does
        for key in options:
            self[key] = options[key]

        # Merge in any data in `data`
        if isinstance(data, ConfigNode):
            data = data._get_value()
        update_dict(self._get_value(), data)

    def reset(self):
        """
        Reset the config to defaults.
        """
        self._data = copy.deepcopy(self._defaults)

    def to_dict(self):
        """
        Generate a plain dictionary.
        """
        return self._get_value()


class Config(ConfigNode):
    """
    Config root node class. Just for convenience.
    """


class ConfigEnv(ConfigNode):
    """
    Config based on based on environment variables.
    """
    def __init__(self, prefix='SCRUFFY', *args, **kwargs):
        super(ConfigEnv, self).__init__(*args, **kwargs)

        # build options dictionary from environment variables starting with the prefix
        options = {}
        for key in [v for v in os.environ if v.startswith('__SC_') or v.startswith(prefix + '_')]:
            try:
                val = ast.literal_eval(os.environ[key])
            except:
                val = os.environ[key]
            options[key.replace('__SC_', '').replace(prefix + '_', '').lower()] = val

        # update config with the values we've found
        self.update(options=options)


class ConfigFile(Config, File):
    """
    Config based on a loaded YAML or JSON file.
    """
    def __init__(self, path=None, defaults=None, load=False, apply_env=False, env_prefix='SCRUFFY', *args, **kwargs):
        self._loaded = False
        self._defaults_file = defaults
        self._apply_env = apply_env
        self._env_prefix = env_prefix
        Config.__init__(self)
        File.__init__(self, path=path, *args, **kwargs)

        if load:
            self.load()

    def load(self, reload=False):
        """
        Load the config and defaults from files.
        """
        if reload or not self._loaded:
            # load defaults
            if self._defaults_file and isinstance(self._defaults_file, string_types):
                self._defaults_file = File(self._defaults_file, parent=self._parent)
            defaults = {}
            if self._defaults_file:
                defaults = yaml.safe_load(self._defaults_file.read().replace('\t', '    '))

            # load data
            data = {}
            if self.exists:
                data = yaml.safe_load(self.read().replace('\t', '    '))

            # initialise with the loaded data
            self._defaults = defaults
            self._data = copy.deepcopy(self._defaults)
            self.update(data=data)

            # if specified, apply environment variables
            if self._apply_env:
                self.update(ConfigEnv(self._env_prefix))

            self._loaded = True

        return self

    def save(self):
        """
        Save the config back to the config file.
        """
        self.write(yaml.safe_dump(self._data, default_flow_style=False))

    def prepare(self):
        """
        Load the file when the Directory/Environment prepares us.
        """
        self.load()


class ConfigApplicator(object):
    """
    Applies configs to other objects.
    """
    def __init__(self, config):
        self.config = config

    def apply(self, obj):
        """
        Apply the config to an object.
        """
<<<<<<< HEAD
        if isinstance(obj, string_types):
=======
        if isinstance(obj, str):
>>>>>>> cca90984
            return self.apply_to_str(obj)

    def apply_to_str(self, obj):
        """
        Apply the config to a string.
        """
        toks = re.split('({config:|})', obj)
        newtoks = []
        try:
            while len(toks):
                tok = toks.pop(0)
                if tok == '{config:':
                    # pop the config variable, look it up
                    var = toks.pop(0)
                    val = self.config[var]

                    # if we got an empty node, then it didn't exist
                    if type(val) == ConfigNode and val == None:
                        raise KeyError("No such config variable '{}'".format(var))

                    # add the value to the list
                    newtoks.append(str(val))

                    # pop the '}'
                    toks.pop(0)
                else:
                    # not the start of a config block, just append it to the list
                    newtoks.append(tok)
            return ''.join(newtoks)
        except IndexError:
            pass

        return obj


def update_dict(target, source):
    """
    Recursively merge values from a nested dictionary into another nested
    dictionary.

    For example:

    >>> target = {
    ...     'thing': 123,
    ...     'thang': {
    ...         'a': 1,
    ...         'b': 2
    ...     }
    ... }
    >>> source = {
    ...     'thang': {
    ...         'a': 666,
    ...         'c': 777
    ...     }
    ... }
    >>> update_dict(target, source)
    >>> target
    {
        'thing': 123,
        'thang': {
            'a': 666,
            'b': 2,
            'c': 777
        }
    }
    """
    for k,v in source.items():
        if isinstance(v, dict) and k in target and isinstance(source[k], dict):
            update_dict(target[k], v)
        else:
            target[k] = v
<|MERGE_RESOLUTION|>--- conflicted
+++ resolved
@@ -4,12 +4,8 @@
 
 Classes for loading and accessing configuration data.
 """
-<<<<<<< HEAD
 from six import string_types
 
-=======
-from __future__ import unicode_literals
->>>>>>> cca90984
 import copy
 import os
 import ast
@@ -347,11 +343,7 @@
         """
         Apply the config to an object.
         """
-<<<<<<< HEAD
         if isinstance(obj, string_types):
-=======
-        if isinstance(obj, str):
->>>>>>> cca90984
             return self.apply_to_str(obj)
 
     def apply_to_str(self, obj):
